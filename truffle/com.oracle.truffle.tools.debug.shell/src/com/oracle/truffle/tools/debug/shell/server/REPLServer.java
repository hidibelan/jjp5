--- conflicted
+++ resolved
@@ -104,12 +104,6 @@
         EventConsumer<ExecutionEvent> onExec = new EventConsumer<ExecutionEvent>(ExecutionEvent.class) {
             @Override
             protected void on(ExecutionEvent event) {
-<<<<<<< HEAD
-                db = event.getDebugger();
-                if (!currentServerContext.isEval) {
-                    event.prepareStepInto();
-                }
-=======
                 if (db == null) {
                     db = event.getDebugger();
                     if (!breakpoints.isEmpty()) {
@@ -135,8 +129,9 @@
                         }
                     }
                 }
-                event.prepareStepInto();
->>>>>>> 469c93ae
+                if (!currentServerContext.isEval) {
+                    event.prepareStepInto();
+                }
             }
         };
         engine = PolyglotEngine.buildNew().onEvent(onHalted).onEvent(onExec).build();
