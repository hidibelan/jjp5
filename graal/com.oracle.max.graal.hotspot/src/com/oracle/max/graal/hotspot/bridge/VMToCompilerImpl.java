/*
 * Copyright (c) 2011, Oracle and/or its affiliates. All rights reserved.
 * DO NOT ALTER OR REMOVE COPYRIGHT NOTICES OR THIS FILE HEADER.
 *
 * This code is free software; you can redistribute it and/or modify it
 * under the terms of the GNU General Public License version 2 only, as
 * published by the Free Software Foundation.
 *
 * This code is distributed in the hope that it will be useful, but WITHOUT
 * ANY WARRANTY; without even the implied warranty of MERCHANTABILITY or
 * FITNESS FOR A PARTICULAR PURPOSE.  See the GNU General Public License
 * version 2 for more details (a copy is included in the LICENSE file that
 * accompanied this code).
 *
 * You should have received a copy of the GNU General Public License version
 * 2 along with this work; if not, write to the Free Software Foundation,
 * Inc., 51 Franklin St, Fifth Floor, Boston, MA 02110-1301 USA.
 *
 * Please contact Oracle, 500 Oracle Parkway, Redwood Shores, CA 94065 USA
 * or visit www.oracle.com if you need additional information or have any
 * questions.
 */

package com.oracle.max.graal.hotspot.bridge;

import java.lang.reflect.*;
import java.util.concurrent.*;

import com.oracle.max.cri.ci.*;
import com.oracle.max.cri.ri.*;
import com.oracle.max.criutils.*;
import com.oracle.max.graal.compiler.*;
import com.oracle.max.graal.compiler.phases.*;
import com.oracle.max.graal.compiler.phases.PhasePlan.PhasePosition;
import com.oracle.max.graal.hotspot.*;
import com.oracle.max.graal.hotspot.Compiler;
import com.oracle.max.graal.hotspot.ri.*;
import com.oracle.max.graal.hotspot.server.*;
import com.oracle.max.graal.java.*;
import com.oracle.max.graal.snippets.*;

/**
 * Exits from the HotSpot VM into Java code.
 */
public class VMToCompilerImpl implements VMToCompiler, Remote {

    private final Compiler compiler;
    private int compiledMethodCount;

    public final HotSpotTypePrimitive typeBoolean;
    public final HotSpotTypePrimitive typeChar;
    public final HotSpotTypePrimitive typeFloat;
    public final HotSpotTypePrimitive typeDouble;
    public final HotSpotTypePrimitive typeByte;
    public final HotSpotTypePrimitive typeShort;
    public final HotSpotTypePrimitive typeInt;
    public final HotSpotTypePrimitive typeLong;
    public final HotSpotTypePrimitive typeVoid;

    ThreadFactory daemonThreadFactory = new ThreadFactory() {
        @Override
        public Thread newThread(Runnable r) {
            Thread t = new CompilerThread(r);
            t.setDaemon(true);
            return t;
        }
    };
    private static final class CompilerThread extends Thread {
        public CompilerThread(Runnable r) {
            super(r);
            this.setName("CompilerThread-" + this.getId());
        }
    }
    private ThreadPoolExecutor compileQueue;

    public VMToCompilerImpl(Compiler compiler) {
        this.compiler = compiler;

        typeBoolean = new HotSpotTypePrimitive(compiler, CiKind.Boolean);
        typeChar = new HotSpotTypePrimitive(compiler, CiKind.Char);
        typeFloat = new HotSpotTypePrimitive(compiler, CiKind.Float);
        typeDouble = new HotSpotTypePrimitive(compiler, CiKind.Double);
        typeByte = new HotSpotTypePrimitive(compiler, CiKind.Byte);
        typeShort = new HotSpotTypePrimitive(compiler, CiKind.Short);
        typeInt = new HotSpotTypePrimitive(compiler, CiKind.Int);
        typeLong = new HotSpotTypePrimitive(compiler, CiKind.Long);
        typeVoid = new HotSpotTypePrimitive(compiler, CiKind.Void);
    }

    public void startCompiler() throws Throwable {
        // Make sure TTY is initialized here such that the correct System.out is used for TTY.
        TTY.initialize();

        // Install intrinsics.
        HotSpotRuntime runtime = (HotSpotRuntime) compiler.getCompiler().runtime;
        if (GraalOptions.Intrinsify) {
            GraalIntrinsics.installIntrinsics(runtime, runtime.getCompiler().getTarget(), PhasePlan.DEFAULT);
            Snippets.install(runtime, runtime.getCompiler().getTarget(), new SystemSnippets(), GraalOptions.PlotSnippets, PhasePlan.DEFAULT);
            Snippets.install(runtime, runtime.getCompiler().getTarget(), new UnsafeSnippets(), GraalOptions.PlotSnippets, PhasePlan.DEFAULT);
        }

        // Create compilation queue.
        compileQueue = new ThreadPoolExecutor(GraalOptions.Threads, GraalOptions.Threads, 0L, TimeUnit.MILLISECONDS, new LinkedBlockingQueue<Runnable>(), daemonThreadFactory);

        // Create queue status printing thread.
        if (GraalOptions.PrintQueue) {
            Thread t = new Thread() {
                @Override
                public void run() {
                    while (true) {
                        TTY.println(compileQueue.toString());
                        try {
                            Thread.sleep(1000);
                        } catch (InterruptedException e) {
                        }
                    }
                }
            };
            t.setDaemon(true);
            t.start();
        }
    }

    public void bootstrap() throws Throwable {
        TTY.print("Bootstrapping Graal");
        TTY.flush();
        long startTime = System.currentTimeMillis();

        // Initialize compile queue with a selected set of methods.
        Class<Object> objectKlass = Object.class;
        enqueue(objectKlass.getDeclaredMethod("equals", Object.class));
        enqueue(objectKlass.getDeclaredMethod("toString"));

        // Compile until the queue is empty.
        int z = 0;
        while (compileQueue.getCompletedTaskCount() < Math.max(2, compileQueue.getTaskCount())) {
            Thread.sleep(100);
            while (z < compileQueue.getCompletedTaskCount() / 100) {
                ++z;
                TTY.print(".");
                TTY.flush();
            }
        }

        TTY.println(" in %d ms", System.currentTimeMillis() - startTime);
        System.gc();
    }

    private void enqueue(Method m) throws Throwable {
        RiMethod riMethod = compiler.getRuntime().getRiMethod(m);
        assert !Modifier.isAbstract(((HotSpotMethodResolved) riMethod).accessFlags()) && !Modifier.isNative(((HotSpotMethodResolved) riMethod).accessFlags()) : riMethod;
        compileMethod((HotSpotMethodResolved) riMethod, 0, false);
    }

    public void shutdownCompiler() throws Throwable {
        compiler.getCompiler().context.print();
        compileQueue.shutdown();
    }

    @Override
    public void compileMethod(final HotSpotMethodResolved method, final int entryBCI, boolean blocking) throws Throwable {
        try {
            if (Thread.currentThread() instanceof CompilerThread && method.holder().name().contains("java/util/concurrent")) {
                return;
            }

            Runnable runnable = new Runnable() {
                public void run() {
                    try {
                        PhasePlan plan = new PhasePlan();
                        GraphBuilderPhase graphBuilderPhase = new GraphBuilderPhase(compiler.getRuntime());
                        plan.addPhase(PhasePosition.AFTER_PARSING, graphBuilderPhase);
<<<<<<< HEAD
                        long startTime = 0;
                        int index = compiledMethodCount++;
                        final boolean printCompilation = GraalOptions.PrintCompilation && !TTY.isSuppressed();
                        if (printCompilation) {
                            TTY.println(String.format("Graal %4d %-70s %-45s %-50s ...",
                                            index,
                                            method.holder().name(),
                                            method.name(),
                                            method.signature().asString()));
                            startTime = System.nanoTime();
                        }

                        CiTargetMethod result = null;
                        TTY.Filter filter = new TTY.Filter(GraalOptions.PrintFilter, method);
                        try {
                            result = compiler.getCompiler().compileMethod(method, -1, DebugInfoLevel.FULL, plan);
                        } finally {
                            filter.remove();
                            if (printCompilation) {
                                long time = (System.nanoTime() - startTime) / 100000;
                                TTY.println(String.format("Graal %4d %-70s %-45s %-50s | %3d.%dms %4dnodes %5dB",
                                                index,
                                                "",
                                                "",
                                                "",
                                                time / 10,
                                                time % 10,
                                                0,
                                                (result != null ? result.targetCodeSize() : -1)));
                            }
                        }
=======
                        CiTargetMethod result = compiler.getCompiler().compileMethod(method, -1, plan);
>>>>>>> d9b2ba40
                        HotSpotTargetMethod.installMethod(compiler, method, result, true);
                    } catch (CiBailout bailout) {
                        if (GraalOptions.ExitVMOnBailout) {
                            bailout.printStackTrace(TTY.cachedOut);
                            System.exit(-1);
                        }
                    } catch (Throwable t) {
                        if (GraalOptions.ExitVMOnException) {
                            t.printStackTrace(TTY.cachedOut);
                            System.exit(-1);
                        }
                    }
                }
            };

            if (blocking) {
                runnable.run();
            } else {
                compileQueue.execute(runnable);
            }
        } catch (RejectedExecutionException e) {
            // The compile queue was already shut down.
            return;
        }
    }

    @Override
    public RiMethod createRiMethodUnresolved(String name, String signature, RiType holder) {
        return new HotSpotMethodUnresolved(compiler, name, signature, holder);
    }

    @Override
    public RiSignature createRiSignature(String signature) {
        return new HotSpotSignature(compiler, signature);
    }

    @Override
    public RiField createRiField(RiType holder, String name, RiType type, int offset, int flags) {
        if (offset != -1) {
            HotSpotTypeResolved resolved = (HotSpotTypeResolved) holder;
            return resolved.createRiField(name, type, offset, flags);
        }
        return new BaseUnresolvedField(holder, name, type);
    }

    @Override
    public RiType createRiType(HotSpotConstantPool pool, String name) {
        throw new RuntimeException("not implemented");
    }

    @Override
    public RiType createRiTypePrimitive(int basicType) {
        switch (basicType) {
            case 4:
                return typeBoolean;
            case 5:
                return typeChar;
            case 6:
                return typeFloat;
            case 7:
                return typeDouble;
            case 8:
                return typeByte;
            case 9:
                return typeShort;
            case 10:
                return typeInt;
            case 11:
                return typeLong;
            case 14:
                return typeVoid;
            default:
                throw new IllegalArgumentException("Unknown basic type: " + basicType);
        }
    }

    @Override
    public RiType createRiTypeUnresolved(String name) {
        return new HotSpotTypeUnresolved(compiler, name);
    }

    @Override
    public CiConstant createCiConstant(CiKind kind, long value) {
        if (kind == CiKind.Long) {
            return CiConstant.forLong(value);
        } else if (kind == CiKind.Int) {
            return CiConstant.forInt((int) value);
        } else if (kind == CiKind.Short) {
            return CiConstant.forShort((short) value);
        } else if (kind == CiKind.Char) {
            return CiConstant.forChar((char) value);
        } else if (kind == CiKind.Byte) {
            return CiConstant.forByte((byte) value);
        } else if (kind == CiKind.Boolean) {
            return (value == 0) ? CiConstant.FALSE : CiConstant.TRUE;
        } else {
            throw new IllegalArgumentException();
        }
    }

    @Override
    public CiConstant createCiConstantFloat(float value) {
        return CiConstant.forFloat(value);
    }

    @Override
    public CiConstant createCiConstantDouble(double value) {
        return CiConstant.forDouble(value);
    }

    @Override
    public CiConstant createCiConstantObject(Object object) {
        return CiConstant.forObject(object);
    }
}<|MERGE_RESOLUTION|>--- conflicted
+++ resolved
@@ -170,7 +170,6 @@
                         PhasePlan plan = new PhasePlan();
                         GraphBuilderPhase graphBuilderPhase = new GraphBuilderPhase(compiler.getRuntime());
                         plan.addPhase(PhasePosition.AFTER_PARSING, graphBuilderPhase);
-<<<<<<< HEAD
                         long startTime = 0;
                         int index = compiledMethodCount++;
                         final boolean printCompilation = GraalOptions.PrintCompilation && !TTY.isSuppressed();
@@ -186,7 +185,7 @@
                         CiTargetMethod result = null;
                         TTY.Filter filter = new TTY.Filter(GraalOptions.PrintFilter, method);
                         try {
-                            result = compiler.getCompiler().compileMethod(method, -1, DebugInfoLevel.FULL, plan);
+                            result = compiler.getCompiler().compileMethod(method, -1, plan);
                         } finally {
                             filter.remove();
                             if (printCompilation) {
@@ -202,9 +201,6 @@
                                                 (result != null ? result.targetCodeSize() : -1)));
                             }
                         }
-=======
-                        CiTargetMethod result = compiler.getCompiler().compileMethod(method, -1, plan);
->>>>>>> d9b2ba40
                         HotSpotTargetMethod.installMethod(compiler, method, result, true);
                     } catch (CiBailout bailout) {
                         if (GraalOptions.ExitVMOnBailout) {
