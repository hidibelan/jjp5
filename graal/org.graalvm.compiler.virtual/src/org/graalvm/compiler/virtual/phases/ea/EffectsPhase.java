/*
 * Copyright (c) 2011, 2017, Oracle and/or its affiliates. All rights reserved.
 * DO NOT ALTER OR REMOVE COPYRIGHT NOTICES OR THIS FILE HEADER.
 *
 * This code is free software; you can redistribute it and/or modify it
 * under the terms of the GNU General Public License version 2 only, as
 * published by the Free Software Foundation.
 *
 * This code is distributed in the hope that it will be useful, but WITHOUT
 * ANY WARRANTY; without even the implied warranty of MERCHANTABILITY or
 * FITNESS FOR A PARTICULAR PURPOSE.  See the GNU General Public License
 * version 2 for more details (a copy is included in the LICENSE file that
 * accompanied this code).
 *
 * You should have received a copy of the GNU General Public License version
 * 2 along with this work; if not, write to the Free Software Foundation,
 * Inc., 51 Franklin St, Fifth Floor, Boston, MA 02110-1301 USA.
 *
 * Please contact Oracle, 500 Oracle Parkway, Redwood Shores, CA 94065 USA
 * or visit www.oracle.com if you need additional information or have any
 * questions.
 */
package org.graalvm.compiler.virtual.phases.ea;

import static org.graalvm.compiler.debug.Debug.isEnabled;
import static org.graalvm.compiler.phases.common.DeadCodeEliminationPhase.Optionality.Required;

import org.graalvm.compiler.core.common.util.CompilationAlarm;
import org.graalvm.compiler.debug.Debug;
import org.graalvm.compiler.debug.Debug.Scope;
import org.graalvm.compiler.graph.Graph.NodeEventScope;
import org.graalvm.compiler.graph.Node;
import org.graalvm.compiler.graph.spi.Simplifiable;
import org.graalvm.compiler.nodes.StructuredGraph;
import org.graalvm.compiler.nodes.StructuredGraph.ScheduleResult;
import org.graalvm.compiler.nodes.cfg.ControlFlowGraph;
import org.graalvm.compiler.phases.BasePhase;
import org.graalvm.compiler.phases.common.CanonicalizerPhase;
import org.graalvm.compiler.phases.common.DeadCodeEliminationPhase;
import org.graalvm.compiler.phases.common.util.HashSetNodeEventListener;
import org.graalvm.compiler.phases.graph.ReentrantBlockIterator;
import org.graalvm.compiler.phases.schedule.SchedulePhase;
import org.graalvm.compiler.phases.tiers.PhaseContext;
import org.graalvm.util.EconomicSet;

public abstract class EffectsPhase<PhaseContextT extends PhaseContext> extends BasePhase<PhaseContextT> {

    public abstract static class Closure<T> extends ReentrantBlockIterator.BlockIteratorClosure<T> {

        public abstract boolean hasChanged();

        public abstract boolean needsApplyEffects();

        public abstract void applyEffects();
    }

    private final int maxIterations;
    protected final CanonicalizerPhase canonicalizer;
    private final boolean unscheduled;

    protected EffectsPhase(int maxIterations, CanonicalizerPhase canonicalizer) {
        this(maxIterations, canonicalizer, false);
    }

    protected EffectsPhase(int maxIterations, CanonicalizerPhase canonicalizer, boolean unscheduled) {
        this.maxIterations = maxIterations;
        this.canonicalizer = canonicalizer;
        this.unscheduled = unscheduled;
    }

    @Override
    protected void run(StructuredGraph graph, PhaseContextT context) {
        runAnalysis(graph, context);
    }

    @SuppressWarnings("try")
    public boolean runAnalysis(StructuredGraph graph, PhaseContextT context) {
        boolean changed = false;
<<<<<<< HEAD
        boolean stop = false;
        for (int iteration = 0; !stop && iteration < maxIterations && !CompilationAlarm.hasExpired(graph.getOptions()); iteration++) {
=======
        for (int iteration = 0; iteration < maxIterations && !CompilationAlarm.hasExpired(); iteration++) {
>>>>>>> 39ed5ab6
            try (Scope s = Debug.scope(isEnabled() ? "iteration " + iteration : null)) {
                ScheduleResult schedule;
                ControlFlowGraph cfg;
                if (unscheduled) {
                    schedule = null;
                    cfg = ControlFlowGraph.compute(graph, true, true, false, false);
                } else {
                    new SchedulePhase(SchedulePhase.SchedulingStrategy.EARLIEST).apply(graph, false);
                    schedule = graph.getLastSchedule();
                    cfg = schedule.getCFG();
                }
                try (Scope scheduleScope = Debug.scope("EffectsPhaseWithSchedule", schedule)) {
                    Closure<?> closure = createEffectsClosure(context, schedule, cfg);
                    ReentrantBlockIterator.apply(closure, cfg.getStartBlock());

                    if (closure.needsApplyEffects()) {
                        // apply the effects collected during this iteration
                        HashSetNodeEventListener listener = new HashSetNodeEventListener();
                        try (NodeEventScope nes = graph.trackNodeEvents(listener)) {
                            closure.applyEffects();
                        }

                        if (Debug.isDumpEnabled(Debug.INFO_LOG_LEVEL)) {
                            Debug.dump(Debug.INFO_LOG_LEVEL, graph, "%s iteration", getName());
                        }

                        new DeadCodeEliminationPhase(Required).apply(graph);

                        EconomicSet<Node> changedNodes = listener.getNodes();
                        for (Node node : graph.getNodes()) {
                            if (node instanceof Simplifiable) {
                                changedNodes.add(node);
                            }
                        }
                        postIteration(graph, context, changedNodes);
                    }

                    if (closure.hasChanged()) {
                        changed = true;
                    } else {
                        break;
                    }
                } catch (Throwable t) {
                    throw Debug.handle(t);
                }
            }
        }
        return changed;
    }

    protected void postIteration(final StructuredGraph graph, final PhaseContextT context, EconomicSet<Node> changedNodes) {
        if (canonicalizer != null) {
            canonicalizer.applyIncremental(graph, context, changedNodes);
        }
    }

    protected abstract Closure<?> createEffectsClosure(PhaseContextT context, ScheduleResult schedule, ControlFlowGraph cfg);
}<|MERGE_RESOLUTION|>--- conflicted
+++ resolved
@@ -76,12 +76,7 @@
     @SuppressWarnings("try")
     public boolean runAnalysis(StructuredGraph graph, PhaseContextT context) {
         boolean changed = false;
-<<<<<<< HEAD
-        boolean stop = false;
-        for (int iteration = 0; !stop && iteration < maxIterations && !CompilationAlarm.hasExpired(graph.getOptions()); iteration++) {
-=======
-        for (int iteration = 0; iteration < maxIterations && !CompilationAlarm.hasExpired(); iteration++) {
->>>>>>> 39ed5ab6
+        for (int iteration = 0; iteration < maxIterations && !CompilationAlarm.hasExpired(graph.getOptions()); iteration++) {
             try (Scope s = Debug.scope(isEnabled() ? "iteration " + iteration : null)) {
                 ScheduleResult schedule;
                 ControlFlowGraph cfg;
